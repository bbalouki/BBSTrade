--- conflicted
+++ resolved
@@ -61,13 +61,7 @@
 Each trading strategy can be executed with specific command line arguments. Here are examples for each supported strategy:
 
 #### ARIMA+GARCH Strategy
-
-<<<<<<< HEAD
 - **Command Line Argument Example:**
-=======
-- First, you need to create a .py file, let's say `trade.py`.
-- In  this file , import the strategy you want to run 
->>>>>>> f7f51309
 
 ```bash
 python trade.py --expert "YourExpertName" --id 1 --version 1.0 --symbol "QQQ" --mr 5.0 --t 2.0 --dr 0.25 --maxt 20 --acl True --tfm "D1" --start "13:35" --fint "19:50" --endt "19:55" --std False --rr 3.0 --psl 2.5
@@ -80,7 +74,6 @@
 ```bash
 python trade.py --expert "YourExpertName" --symbol "QQQ" --tfm "1h" --start "13:35" --sma 35 --lma 80 --rm "hmm"
 ```
-<<<<<<< HEAD
 
 #### Pair Trading Strategy
 
@@ -94,16 +87,9 @@
 
 - **Command Line Argument Example:**
 
-=======
-- And in the terminal type:
->>>>>>> f7f51309
 ```bash
 python trade.py --expert "YourExpertName" --symbol "AAPL" --tfm "1h" --start "13:35" --p 20 --n 20 --ouw 2000
 ```
-<<<<<<< HEAD
-=======
-You can refer to the `Trade` class and `run_arch_trading` for specific parameters.
->>>>>>> f7f51309
 
 ## Customization
 
